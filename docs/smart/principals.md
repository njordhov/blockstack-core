---
layout: core
permalink: /:collection/:path.html
---
# Principals
{:.no_toc}

_Principals_ are a Clarity native type that represents a spending entity. This section discusses principals and how they are used in the Clarity.  

* TOC
{:toc}


## Principals and tx-sender

A principal is represented by a public-key hash or multi-signature Stacks address. Assets in Clarity and the Stacks blockchain are "owned" by objects of the principal type; put another way, principal object types may own an asset. 

A given principal operates on its assets by issuing a signed transaction on the Stacks blockchain. A Clarity contract can use a globally defined `tx-sender` variable to obtain the current principal.

The following user-defined function transfers an asset, in this case, tokens, between two principals:

```
(define (transfer! (sender principal) (recipient principal) (amount int))
  (if (and
        (not (eq? sender recipient))
        (debit-balance! sender amount)
        (credit-balance! recipient amount))
    true
    false))
```

The principal's signature is not checked by the smart contract, but by the virtual machine.


## Smart contracts as principals

Smart contracts themselves are principals and are represented by the smart contract's identifier. You create the identifier when you launch the contract, for example, the contract identifier here is `hanomine`.

```bash
clarity-cli launch hanomine /data/hano.clar /data/db
```

A smart contract may use the special variable `contract-name` to refer to its own principal.

To allow smart contracts to operate on assets it owns, smart contracts may use the special `(as-contract expr)` function. This function executes the expression (passed as an argument) with the `tx-sender` set to the contract's principal, rather than the current sender. The `as-contract` function returns the value of the provided expression.

For example, a smart contract that implements something like a "token faucet" could be implemented as so:

```cl
(define-public (claim-from-faucet)
  (if (is-none? (fetch-entry claimed-before (tuple (sender tx-sender))))
      (let ((requester tx-sender)) ;; set a local variable requester = tx-sender
<<<<<<< HEAD
        (insert-entry! claimed-before (tuple (sender requester)) (tuple (claimed 'true)))
        (as-contract (stacks-transfer! requester 1))))
=======
        (begin
            (insert-entry! claimed-before {sender: requester} {claimed: true})
            (as-contract (stacks-transfer! requester 1)))))
>>>>>>> a3b60aec
      (err 1))
```

In this example, the public function `claim-from-faucet`:

* Checks if the sender has claimed from the faucet before.
* Assigns the tx sender to a `requester` variable.
* Adds an entry to the tracking map.
* Uses `as-contract` to send 1 microstack

Contract writers can use the primitive function `is-contract?` to determine whether a given principal corresponds to a smart contract.

Unlike other principals, there is no private key associated with a smart contract. As it lacks a private key, a Clarity smart contract cannot broadcast a signed transaction on the blockchain.<|MERGE_RESOLUTION|>--- conflicted
+++ resolved
@@ -50,14 +50,9 @@
 (define-public (claim-from-faucet)
   (if (is-none? (fetch-entry claimed-before (tuple (sender tx-sender))))
       (let ((requester tx-sender)) ;; set a local variable requester = tx-sender
-<<<<<<< HEAD
-        (insert-entry! claimed-before (tuple (sender requester)) (tuple (claimed 'true)))
+
+        (insert-entry! claimed-before {sender: requester} {claimed: true})
         (as-contract (stacks-transfer! requester 1))))
-=======
-        (begin
-            (insert-entry! claimed-before {sender: requester} {claimed: true})
-            (as-contract (stacks-transfer! requester 1)))))
->>>>>>> a3b60aec
       (err 1))
 ```
 
