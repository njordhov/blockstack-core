--- conflicted
+++ resolved
@@ -502,25 +502,12 @@
     if data_version_tuple == (0,0,0):
         log.debug("Wallet has no version; triggering migration")
         migrated = True
-<<<<<<< HEAD
-
-    elif data['version'] != SERIES_VERSION:
-        # 0.14.2 and higher are all the same
-        wallet_major, wallet_minor, wallet_patch = config.semver_parse(data['version'])
-        series_major, series_minor, series_patch = config.semver_parse(SERIES_VERSION)
-        if wallet_major == 0 and wallet_minor == 14 and wallet_patch >= 2 and series_major == 0 and series_minor == 14 and series_patch >= 2:
-            pass # no migration needed
-        else:
-            log.debug("Wallet series has changed from {} to {}; triggerring migration".format(
-                data['version'], SERIES_VERSION))
-            migrated = True
-=======
+    
     elif data_version_tuple < max(wallet_version_changes_at):
         # a wallet format change occurred at some point
         log.debug("Wallet series has changed from {} to {}; triggerring migration".format(
             data['version'], SERIES_VERSION))
         migrated = True
->>>>>>> 486c35b3
 
     if any_legacy:
         migrated = True
