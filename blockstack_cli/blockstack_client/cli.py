--- conflicted
+++ resolved
@@ -56,20 +56,10 @@
 
 sys.path.insert(0, parent_dir)
 
-<<<<<<< HEAD
-from blockstack_client import config, client, schemas, parsing, user
-from blockstack_client import storage, drivers
-from blockstack_client.utils import pretty_dump, print_result
-from blockstack_client.config import WALLET_PATH, WALLET_PASSWORD_LENGTH
-
-from blockstack_client.cli_parser import add_subparsers, add_advanced_subparsers
-from blockstack_client.cli_parser import AliasedSubParsersAction
-=======
 from blockstack_client import config
 from blockstack_client.client import session
 from blockstack_client.config import WALLET_PATH, WALLET_PASSWORD_LENGTH, CONFIG_PATH
 from blockstack_client.method_parser import parse_methods, build_method_subparsers
->>>>>>> 7fb562f7
 
 import blockstack_client.actions as builtin_methods
 
@@ -79,116 +69,8 @@
 from pybitcoin import is_b58check_address
 
 from binascii import hexlify
-
-<<<<<<< HEAD
-import xmlrpclib
-
-from registrar.config import REGISTRAR_IP, REGISTRAR_PORT
-from registrar.config import BLOCKSTORED_IP, BLOCKSTORED_PORT
-
-RPC_DAEMON = 'http://' + REGISTRAR_IP + ':' + str(REGISTRAR_PORT)
-
-log = config.log
-
-
-def initialize_wallet():
-
-    result = {}
-    print "Initializing new wallet ..."
-    password = "temp"
-
-    try:
-        while len(password) < WALLET_PASSWORD_LENGTH:
-            password = getpass("Enter new password: ")
-
-            if len(password) < WALLET_PASSWORD_LENGTH:
-                msg = "Password is too short. Please make it at"
-                msg += " least %s characters long" % WALLET_PASSWORD_LENGTH
-                print msg
-            else:
-
-                confirm_password = getpass("Confirm new password: ")
-
-                if password != confirm_password:
-                    exit_with_error("Passwords don't match.")
-
-                temp_wallet = HDWallet()
-                hex_privkey = temp_wallet.get_master_privkey()
-
-                hex_password = hexlify(password)
-
-                wallet = HDWallet(hex_privkey)
-                child = wallet.get_child_keypairs(count=2)
-
-                encrypted_key = aes_encrypt(hex_privkey, hex_password)
-                wallet_file_data = {}
-                wallet_file_data['encrypted_master_private_key'] = encrypted_key
-                wallet_file_data['payment_addresses'] = [child[0]]
-                wallet_file_data['owner_addresses'] = [child[1]]
-
-                print "\nWallet created! Make sure to...\n", \
-                      "  1. Remember your password and write it down in a safe place\n", \
-                      "  2. Back up your encrypted master private key:\n\n", \
-                      "     " + encrypted_key + "\n"
-
-                input_prompt = "Have you backed up your private key? (y/n): "
-                user_input = raw_input(input_prompt)
-                user_input = user_input.lower()
-
-                if user_input == 'y':
-                    file = open(WALLET_PATH, 'w')
-                    file.write(json.dumps(wallet_file_data))
-                    file.close()
-                    print ""
-                else:
-                    exit_with_error("Wallet could not be created. Try again and make sure to complete the backup process.")
-
-    except KeyboardInterrupt:
-        exit_with_error("\nExited.")
-
-    return result
-
-
-def unlock_wallet(display_enabled=False):
-
-    if walletUnlocked():
-        if display_enabled:
-            payment_address, owner_address = get_addresses_from_file()
-            display_wallet_info(payment_address, owner_address)
-    else:
-
-        try:
-            password = getpass("Enter wallet password: ")
-            hex_password = hexlify(password)
-
-            file = open(WALLET_PATH, 'r')
-            data = file.read()
-            data = json.loads(data)
-            file.close()
-            hex_privkey = None
-            try:
-                hex_privkey = aes_decrypt(data['encrypted_master_private_key'],
-                                          hex_password)
-            except:
-                exit_with_error("Incorrect password.")
-            else:
-                print "Unlocked wallet."
-                wallet = HDWallet(hex_privkey)
-                child = wallet.get_child_keypairs(count=2,
-                                                  include_privkey=True)
-                payment_keypair = child[0]
-                owner_keypair = child[1]
-                save_keys_to_memory(payment_keypair, owner_keypair)
-
-                if display_enabled:
-                    display_wallet_info(payment_keypair[0], owner_keypair[0])
-        except KeyboardInterrupt:
-            print "\nExited."
-
-=======
 from wallet import *
 from utils import exit_with_error, pretty_dump, print_result
->>>>>>> 7fb562f7
 
 log = config.get_logger()
 
@@ -334,387 +216,11 @@
     # Print default help message, if no argument is given
     if len(argv) == 1:
         parser.print_help()
-<<<<<<< HEAD
-        sys.exit(1)
-
-    args, unknown_args = parser.parse_known_args()
-    result = {}
-
-    conf = config.get_config()
-
-    blockstack_server = conf['server']
-    blockstack_port = conf['port']
-
-    proxy = client.session(conf=conf, server_host=blockstack_server,
-                           server_port=blockstack_port, set_global=True)
-
-    # start the two background processes (rpc daemon and monitor queue)
-    start_background_daemons()
-
-    if args.action == 'balance':
-
-        if not os.path.exists(WALLET_PATH):
-            initialize_wallet()
-
-        total_balance, addresses = get_total_balance()
-        result['total_balance'] = total_balance
-        if args.details:
-            result['addresses'] = addresses
-
-    elif args.action == 'price':
-
-        fqu = str(args.name)
-        check_valid_name(fqu)
-
-        try:
-            resp = client.get_name_cost(fqu)
-        except socket_error:
-            exit_with_error("Error connecting to server")
-
-        if 'error' in resp:
-            exit_with_error(resp['error'])
-
-        data = get_total_fees(resp)
-
-        result = data
-
-    elif args.action == 'config':
-        data = {}
-
-        settings_updated = False
-
-        data["message"] = "Updated settings for"
-
-        if args.host is not None:
-            config.update_config('blockstack-client', 'server', args.host)
-            data["message"] += " host"
-            settings_updated = True
-
-        if args.port is not None:
-            config.update_config('blockstack-client', 'port', args.port)
-            data["message"] += " port"
-            settings_updated = True
-
-        if args.advanced is not None:
-
-            if args.advanced != "on" and args.advanced != "off":
-                exit_with_error("Use --advanced=on or --advanced=off")
-            else:
-                config.update_config('blockstack-client', 'advanced_mode', args.advanced)
-                data["message"] += " advanced"
-                settings_updated = True
-
-        # reload conf
-        conf = config.get_config()
-
-        if settings_updated:
-            result['message'] = data['message']
-        else:
-            result['message'] = "No config settings were updated."
-
-    elif args.action == 'deposit':
-
-        if not os.path.exists(WALLET_PATH):
-            initialize_wallet()
-
-        result['message'] = 'Send bitcoins to the address specified.'
-        result['address'], owner_address = get_addresses_from_file()
-
-    elif args.action == 'import':
-
-        if not os.path.exists(WALLET_PATH):
-            initialize_wallet()
-
-        result['message'] = 'Send the name you want to receive to the'
-        result['message'] += ' address specified.'
-        payment_address, result['address'] = get_addresses_from_file()
-
-    elif args.action == 'names':
-
-        if not os.path.exists(WALLET_PATH):
-            initialize_wallet()
-
-        result['names_owned'] = get_all_names_owned()
-
-        if args.details:
-            result['addresses'] = get_owner_addresses()
-
-    elif args.action in ('info', 'status', 'ping', 'details'):
-
-        resp = client.getinfo()
-
-        result = {}
-
-        result['server_host'] = conf['server']
-        result['server_port'] = str(conf['port'])
-        result['cli_version'] = config.VERSION
-        result['advanced_mode'] = conf['advanced_mode']
-
-        if 'error' in resp:
-            result['server_alive'] = False
-            result['server_error'] = resp['error']
-        else:
-            result['server_alive'] = True
-            result['server_version'] = resp['blockstore_version']
-            try:
-                result['last_block_processed'] = resp['last_block']
-            except:
-                result['last_block_processed'] = resp['blocks']
-            result['last_block_seen'] = resp['bitcoind_blocks']
-            result['consensus_hash'] = resp['consensus']
-
-            if advanced_mode == 'on':
-                result['testset'] = resp['testset']
-
-            proxy = get_local_proxy()
-
-            if proxy is not False:
-
-                current_state = json.loads(proxy.state())
-
-                queue = {}
-                pending_queue = []
-                preorder_queue = []
-                register_queue = []
-                update_queue = []
-                transfer_queue = []
-
-                def format_new_entry(entry):
-                    new_entry = {}
-                    new_entry['name'] = entry['fqu']
-                    confirmations = get_tx_confirmations(entry['tx_hash'])
-                    if confirmations is None:
-                        confirmations = 0
-                    new_entry['confirmations'] = confirmations
-                    return new_entry
-
-                def format_queue_display(preorder_queue,
-                                         register_queue):
-
-                    for entry in register_queue:
-
-                        name = entry['name']
-
-                        for check_entry in preorder_queue:
-
-                            if check_entry['name'] == name:
-                                preorder_queue.remove(check_entry)
-
-                for entry in current_state:
-
-                    if 'type' in entry:
-                        if entry['type'] == 'preorder':
-                            preorder_queue.append(format_new_entry(entry))
-                        elif entry['type'] == 'register':
-                            register_queue.append(format_new_entry(entry))
-                        elif entry['type'] == 'update':
-                            update_queue.append(format_new_entry(entry))
-                        elif entry['type'] == 'transfer':
-                            transfer_queue.append(format_new_entry(entry))
-
-                format_queue_display(preorder_queue,
-                                     register_queue)
-
-                if len(preorder_queue) != 0:
-                    queue['preorder'] = preorder_queue
-
-                if len(register_queue) != 0:
-                    queue['register'] = register_queue
-
-                if len(update_queue) != 0:
-                    queue['update'] = update_queue
-
-                if len(transfer_queue) != 0:
-                    queue['transfer'] = transfer_queue
-
-                if queue != {}:
-                    result['queue'] = queue
-
-    elif args.action == 'lookup':
-        data = {}
-
-        blockchain_record = None
-        fqu = str(args.name)
-
-        check_valid_name(fqu)
-
-        try:
-            blockchain_record = client.get_name_blockchain_record(fqu)
-        except socket_error:
-            exit_with_error("Error connecting to server.")
-
-        if 'value_hash' not in blockchain_record:
-            exit_with_error("%s is not registered" % fqu)
-
-        data_id = blockchain_record['value_hash']
-        owner_address = blockchain_record['address']
-        profile = client.get_immutable(str(args.name), data_id)['data']
-
-        zone_file = profile
-        profile = resolve_zone_file_to_profile(profile, owner_address)
-
-        if not is_profile_in_legacy_format(profile):
-            data['data_record'] = profile
-            data['zone_file'] = zone_file
-        else:
-            data['data_record'] = json.loads(profile)
-        #except Exception as e:
-        #    print e
-        #    data['data_record'] = None
-
-        result = data
-
-    elif args.action == 'whois':
-        data = {}
-
-        record = None
-        fqu = str(args.name)
-
-        check_valid_name(fqu)
-
-        try:
-            record = client.get_name_blockchain_record(fqu)
-        except socket_error:
-            exit_with_error("Error connecting to server.")
-
-        if 'value_hash' not in record:
-            result['registered'] = False
-        else:
-            result['registered'] = True
-            result['block_preordered_at'] = record['preorder_block_number']
-            result['block_renewed_at'] = record['last_renewed']
-            result['owner_address'] = record['address']
-            result['owner_public_key'] = record['sender_pubkey']
-            result['owner_script'] = record['sender']
-            result['preorder_transaction_id'] = record['txid']
-
-    elif args.action == 'register':
-
-        if not os.path.exists(WALLET_PATH):
-            initialize_wallet()
-
-        result = {}
-        fqu = str(args.name)
-        check_valid_name(fqu)
-        cost = client.get_name_cost(fqu)
-
-        if 'error' in cost:
-            exit_with_error(cost['error'])
-
-        if nameRegistered(fqu):
-            exit_with_error("%s is already registered." % fqu)
-
-        if not walletUnlocked():
-            unlock_wallet()
-
-        fees = get_total_fees(cost)
-
-        try:
-            cost = fees['total_estimated_cost']
-            input_prompt = "Registering %s will cost %s BTC." % (fqu, cost)
-            input_prompt += " Continue? (y/n): "
-            user_input = raw_input(input_prompt)
-            user_input = user_input.lower()
-
-            if user_input != 'y':
-                print "Not registering."
-                exit(0)
-        except KeyboardInterrupt:
-            print "\nExiting."
-            exit(0)
-
-        payment_address, owner_address = get_addresses_from_file()
-
-        if not hasEnoughBalance(payment_address, fees['total_estimated_cost']):
-            msg = "Address %s doesn't have enough balance." % payment_address
-            exit_with_error(msg)
-
-        if recipientNotReady(owner_address):
-            msg = "Address %s owns too many names already." % owner_address
-            exit_with_error(msg)
-
-        if dontuseAddress(payment_address):
-            msg = "Address %s has pending transactions." % payment_address
-            msg += " Wait and try later."
-            exit_with_error(msg)
-
-        proxy = get_local_proxy()
-
-        try:
-            resp = proxy.preorder(fqu)
-        except:
-            exit_with_error("Error talking to server, try again.")
-
-        if 'success' in resp and resp['success']:
-            result = resp
-        else:
-            if 'error' in resp:
-                exit_with_error(resp['error'])
-
-            if 'message' in resp:
-                exit_with_error(resp['message'])
-
-    elif args.action == 'update':
-
-        if not os.path.exists(WALLET_PATH):
-            initialize_wallet()
-
-        fqu = str(args.name)
-        check_valid_name(fqu)
-
-        user_data = str(args.data)
-        try:
-            user_data = json.loads(user_data)
-        except:
-            exit_with_error("Data is not in JSON format.")
-
-        tests_for_update_and_transfer(fqu)
-
-        if profileonBlockchain(fqu, user_data):
-            msg = "Data is same as current data record, update not needed."
-            exit_with_error(msg)
-
-        if not walletUnlocked():
-            unlock_wallet()
-
-        proxy = get_local_proxy()
-
-        try:
-            resp = proxy.update(fqu, user_data)
-        except:
-            exit_with_error("Error talking to server, try again.")
-
-        if 'success' in resp and resp['success']:
-            result = resp
-        else:
-            if 'error' in resp:
-                exit_with_error(resp['error'])
-
-            if 'message' in resp:
-                exit_with_error(resp['message'])
-
-    elif args.action == 'transfer':
-
-        if not os.path.exists(WALLET_PATH):
-            initialize_wallet()
-
-        fqu = str(args.name)
-        check_valid_name(fqu)
-        transfer_address = str(args.address)
-
-        tests_for_update_and_transfer(fqu, transfer_address=transfer_address)
-
-        if not walletUnlocked():
-            unlock_wallet()
-
-        proxy = get_local_proxy()
-=======
         return {}
 
     interactive = False
     args = None
     directive = None
->>>>>>> 7fb562f7
 
     try:
         args, unknown_args = parser.parse_known_args(args=argv[1:])
