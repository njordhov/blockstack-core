use std::convert::TryInto;
use vm::representations::{PreSymbolicExpression, PreSymbolicExpressionType, SymbolicExpression, SymbolicExpressionType, ClarityName};
use vm::types::{QualifiedContractIdentifier, Value, PrincipalData, StandardPrincipalData, TraitIdentifier};
use vm::ast::types::{ContractAST, BuildASTPass, PreExpressionsDrain};
use vm::ast::errors::{ParseResult, ParseError, ParseErrors};
use vm::functions::NativeFunctions;
use vm::functions::define::{DefineFunctions, DefineFunctionsParsed};
use std::collections::{HashMap, HashSet};

pub struct SugarExpander {
    issuer: StandardPrincipalData,
    defined_traits: HashSet<ClarityName>,
    imported_traits: HashMap<ClarityName, TraitIdentifier>,
}

impl BuildASTPass for SugarExpander {

    fn run_pass(contract_ast: &mut ContractAST) -> ParseResult<()> {
        let pass = SugarExpander::new(contract_ast.contract_identifier.issuer.clone());
        pass.run(contract_ast)?;
        Ok(())
    }
}

impl SugarExpander {

    fn new(issuer: StandardPrincipalData) -> Self {
        Self { 
            issuer,
            defined_traits: HashSet::new(),
            imported_traits: HashMap::new(),
     }
    }

    pub fn run(&self, contract_ast: &mut ContractAST) -> ParseResult<()> {
        let expressions = self.transform(contract_ast.pre_expressions_drain(), contract_ast)?;
        contract_ast.expressions = expressions;
        Ok(())
    }

    pub fn transform(&self, pre_exprs_iter: PreExpressionsDrain, contract_ast: &mut ContractAST) -> ParseResult<Vec<SymbolicExpression>> {
        let mut expressions = Vec::new();

        for pre_expr in pre_exprs_iter {
            let mut expr = match pre_expr.pre_expr {
                PreSymbolicExpressionType::AtomValue(content) => {
                    SymbolicExpression::literal_value(content)
                },
                PreSymbolicExpressionType::Atom(content) => {
                    SymbolicExpression::atom(content)
                },
                PreSymbolicExpressionType::List(pre_exprs) => {
                    let drain = PreExpressionsDrain::new(pre_exprs.to_vec().drain(..), None);
                    let expression = self.transform(drain, contract_ast)?;
                    SymbolicExpression::list(expression.into_boxed_slice())
<<<<<<< HEAD
                }
                PreSymbolicExpressionType::Tuple(pre_exprs) => {
                    let drain = PreExpressionsDrain::new(pre_exprs.to_vec().drain(..), None);
                    let expression = self.transform(drain, contract_ast)?;
                    SymbolicExpression::tuple(expression.into_boxed_slice())
                }
=======
                },
                PreSymbolicExpressionType::Tuple(pre_exprs) => {
                    let drain = PreExpressionsDrain::new(pre_exprs.to_vec().drain(..), None);
                    let expression = self.transform(drain, contract_ast)?;
                    let mut pairs = expression.chunks(2)
                                     .map(|pair| pair.to_vec().into_boxed_slice())
                                     .map(SymbolicExpression::list)
                                     .collect::<Vec<_>>();
                    pairs.insert(0, SymbolicExpression::atom("tuple".to_string().try_into().unwrap()));
                    SymbolicExpression::list(pairs.into_boxed_slice())
                },
>>>>>>> 655b1a62
                PreSymbolicExpressionType::SugaredContractIdentifier(contract_name) => {
                    let contract_identifier = QualifiedContractIdentifier::new(self.issuer.clone(), contract_name);
                    SymbolicExpression::literal_value(Value::Principal(PrincipalData::Contract(contract_identifier)))
                },
                PreSymbolicExpressionType::SugaredFieldIdentifier(contract_name, name) => {
                    let contract_identifier = QualifiedContractIdentifier::new(self.issuer.clone(), contract_name);
                    SymbolicExpression::field(TraitIdentifier { name, contract_identifier})
                },
                PreSymbolicExpressionType::FieldIdentifier(trait_identifier) => {
                    SymbolicExpression::field(trait_identifier)
                },
                PreSymbolicExpressionType::TraitReference(name) => {
                    if let Some(trait_reference) = contract_ast.get_referenced_trait(&name) {
                        SymbolicExpression::trait_reference(name, trait_reference.clone())
                    }  else {
                        return Err(ParseErrors::TraitReferenceUnknown(name.to_string()).into())
                    }                    
                },
            };
            expr.id = pre_expr.id;
            expr.span = pre_expr.span.clone();
            expressions.push(expr);
        }
        Ok(expressions)
    }
}



#[cfg(test)]
mod test {
    use vm::representations::{PreSymbolicExpression, SymbolicExpression, ContractName};
    use vm::{Value, ast};
    use vm::types::{QualifiedContractIdentifier, PrincipalData};
    use vm::ast::errors::{ParseErrors, ParseError};
    use vm::ast::sugar_expander::SugarExpander;
    use vm::ast::types::{ContractAST};

    fn make_pre_atom(x: &str, start_line: u32, start_column: u32, end_line: u32, end_column: u32) -> PreSymbolicExpression {
        let mut e = PreSymbolicExpression::atom(x.into());
        e.set_span(start_line, start_column, end_line, end_column);
        e
    }

    fn make_pre_atom_value(x: Value, start_line: u32, start_column: u32, end_line: u32, end_column: u32) -> PreSymbolicExpression {
        let mut e = PreSymbolicExpression::atom_value(x);
        e.set_span(start_line, start_column, end_line, end_column);
        e
    }

    fn make_pre_list(start_line: u32, start_column: u32, end_line: u32, end_column: u32, x: Box<[PreSymbolicExpression]>) -> PreSymbolicExpression {
        let mut e = PreSymbolicExpression::list(x);
        e.set_span(start_line, start_column, end_line, end_column);
        e
    }

    fn make_pre_tuple(start_line: u32, start_column: u32, end_line: u32, end_column: u32, x: Box<[PreSymbolicExpression]>) -> PreSymbolicExpression {
        let mut e = PreSymbolicExpression::tuple(x);
        e.set_span(start_line, start_column, end_line, end_column);
        e
    }

    fn make_sugared_contract_identifier(x: ContractName, start_line: u32, start_column: u32, end_line: u32, end_column: u32) -> PreSymbolicExpression {
        let mut e = PreSymbolicExpression::sugared_contract_identifier(x);
        e.set_span(start_line, start_column, end_line, end_column);
        e
    }

    fn make_atom(x: &str, start_line: u32, start_column: u32, end_line: u32, end_column: u32) -> SymbolicExpression {
        let mut e = SymbolicExpression::atom(x.into());
        e.set_span(start_line, start_column, end_line, end_column);
        e
    }

    fn make_atom_value(x: Value, start_line: u32, start_column: u32, end_line: u32, end_column: u32) -> SymbolicExpression {
        let mut e = SymbolicExpression::atom_value(x);
        e.set_span(start_line, start_column, end_line, end_column);
        e
    }

    fn make_list(start_line: u32, start_column: u32, end_line: u32, end_column: u32, x: Box<[SymbolicExpression]>) -> SymbolicExpression {
        let mut e = SymbolicExpression::list(x);
        e.set_span(start_line, start_column, end_line, end_column);
        e
    }

    fn make_literal_value(x: Value, start_line: u32, start_column: u32, end_line: u32, end_column: u32) -> SymbolicExpression {
        let mut e = SymbolicExpression::literal_value(x);
        e.set_span(start_line, start_column, end_line, end_column);
        e
    }

    #[test]
    fn test_transform_pre_ast() {
        let pre_ast = vec![
            make_pre_atom("z", 1, 1, 1, 1),
            make_pre_list(1, 3, 6, 11, Box::new([
                make_pre_atom("let", 1, 4, 1, 6),
                make_pre_list(1, 8, 1, 20, Box::new([
                    make_pre_list(1, 9, 1, 13, Box::new([
                        make_pre_atom("x", 1, 10, 1, 10),
                        make_pre_atom_value(Value::Int(1), 1, 12, 1, 12)])),
                    make_pre_list(1, 15, 1, 19, Box::new([
                        make_pre_atom("y", 1, 16, 1, 16),
                        make_pre_atom_value(Value::Int(2), 1, 18, 1, 18)]))])),
                make_pre_list(2, 5, 6, 10, Box::new([
                    make_pre_atom("+", 2, 6, 2, 6),
                    make_pre_atom("x", 2, 8, 2, 8),
                    make_pre_list(4, 9, 5, 16, Box::new([
                        make_pre_atom("let", 4, 10, 4, 12),
                        make_pre_list(4, 14, 4, 20, Box::new([
                            make_pre_list(4, 15, 4, 19, Box::new([
                                make_pre_atom("x", 4, 16, 4, 16),
                                make_pre_atom_value(Value::Int(3), 4, 18, 4, 18)]))])),
                        make_pre_list(5, 9, 5, 15, Box::new([
                            make_pre_atom("+", 5, 10, 5, 10),
                            make_pre_atom("x", 5, 12, 5, 12),
                            make_pre_atom("y", 5, 14, 5, 14)]))])),
                    make_pre_atom("x", 6, 9, 6, 9)]))])),
            make_pre_atom("x", 6, 13, 6, 13),
            make_pre_atom("y", 6, 15, 6, 15),
        ];

        let ast = vec![
            make_atom("z", 1, 1, 1, 1),
            make_list(1, 3, 6, 11, Box::new([
                make_atom("let", 1, 4, 1, 6),
                make_list(1, 8, 1, 20, Box::new([
                    make_list(1, 9, 1, 13, Box::new([
                        make_atom("x", 1, 10, 1, 10),
                        make_literal_value(Value::Int(1), 1, 12, 1, 12)])),
                    make_list(1, 15, 1, 19, Box::new([
                        make_atom("y", 1, 16, 1, 16),
                        make_literal_value(Value::Int(2), 1, 18, 1, 18)]))])),
                make_list(2, 5, 6, 10, Box::new([
                    make_atom("+", 2, 6, 2, 6),
                    make_atom("x", 2, 8, 2, 8),
                    make_list(4, 9, 5, 16, Box::new([
                        make_atom("let", 4, 10, 4, 12),
                        make_list(4, 14, 4, 20, Box::new([
                            make_list(4, 15, 4, 19, Box::new([
                                make_atom("x", 4, 16, 4, 16),
                                make_literal_value(Value::Int(3), 4, 18, 4, 18)]))])),
                        make_list(5, 9, 5, 15, Box::new([
                            make_atom("+", 5, 10, 5, 10),
                            make_atom("x", 5, 12, 5, 12),
                            make_atom("y", 5, 14, 5, 14)]))])),
                    make_atom("x", 6, 9, 6, 9)]))])),
            make_atom("x", 6, 13, 6, 13),
            make_atom("y", 6, 15, 6, 15),
        ];

        let contract_id = QualifiedContractIdentifier::parse("S1G2081040G2081040G2081040G208105NK8PE5.contract-a").unwrap();
        let mut contract_ast = ContractAST::new(contract_id.clone(), pre_ast);
        let expander = SugarExpander::new(contract_id.issuer);
        expander.run(&mut contract_ast).unwrap();
        assert_eq!(contract_ast.expressions, ast, "Should match expected symbolic expression");
    }

    #[test]
    fn test_transform_tuple_literal() {
       let pre_ast = vec![
           make_pre_tuple(1, 1, 1, 9, Box::new([
             make_pre_atom("id", 1, 2, 1, 3),
             make_pre_atom_value(Value::Int(1337), 1, 5, 1, 8)]))];
        let ast = vec![
            make_list(1, 1, 1, 9, Box::new([
              make_atom("tuple", 0, 0, 0, 0),
              make_list(0, 0, 0, 0, Box::new([
                make_atom("id", 1, 2, 1, 3),
                make_literal_value(Value::Int(1337), 1, 5, 1, 8)]))]))];
        let contract_id = QualifiedContractIdentifier::parse("S1G2081040G2081040G2081040G208105NK8PE5.contract-a").unwrap();
        let mut contract_ast = ContractAST::new(contract_id.clone(), pre_ast);
        let expander = SugarExpander::new(contract_id.issuer);
        expander.run(&mut contract_ast).unwrap();
        assert_eq!(contract_ast.expressions, ast, "Should match expected tuple symbolic expression");
    }
    #[test]
    fn test_transform_sugared_contract_identifier() {
        let contract_name = "tokens".into();
        let pre_ast = vec![make_sugared_contract_identifier(contract_name, 1, 1, 1, 1)];
        let unsugared_contract_id = QualifiedContractIdentifier::parse("S1G2081040G2081040G2081040G208105NK8PE5.tokens").unwrap();
        let ast = vec![make_literal_value(Value::Principal(PrincipalData::Contract(unsugared_contract_id)), 1, 1, 1, 1)];

        let contract_id = QualifiedContractIdentifier::parse("S1G2081040G2081040G2081040G208105NK8PE5.contract-a").unwrap();
        let mut contract_ast = ContractAST::new(contract_id.clone(), pre_ast);
        let expander = SugarExpander::new(contract_id.issuer);
        expander.run(&mut contract_ast).unwrap();
        assert_eq!(contract_ast.expressions, ast, "Should match expected symbolic expression");
    }
}<|MERGE_RESOLUTION|>--- conflicted
+++ resolved
@@ -25,7 +25,7 @@
 impl SugarExpander {
 
     fn new(issuer: StandardPrincipalData) -> Self {
-        Self { 
+        Self {
             issuer,
             defined_traits: HashSet::new(),
             imported_traits: HashMap::new(),
@@ -53,14 +53,6 @@
                     let drain = PreExpressionsDrain::new(pre_exprs.to_vec().drain(..), None);
                     let expression = self.transform(drain, contract_ast)?;
                     SymbolicExpression::list(expression.into_boxed_slice())
-<<<<<<< HEAD
-                }
-                PreSymbolicExpressionType::Tuple(pre_exprs) => {
-                    let drain = PreExpressionsDrain::new(pre_exprs.to_vec().drain(..), None);
-                    let expression = self.transform(drain, contract_ast)?;
-                    SymbolicExpression::tuple(expression.into_boxed_slice())
-                }
-=======
                 },
                 PreSymbolicExpressionType::Tuple(pre_exprs) => {
                     let drain = PreExpressionsDrain::new(pre_exprs.to_vec().drain(..), None);
@@ -72,7 +64,6 @@
                     pairs.insert(0, SymbolicExpression::atom("tuple".to_string().try_into().unwrap()));
                     SymbolicExpression::list(pairs.into_boxed_slice())
                 },
->>>>>>> 655b1a62
                 PreSymbolicExpressionType::SugaredContractIdentifier(contract_name) => {
                     let contract_identifier = QualifiedContractIdentifier::new(self.issuer.clone(), contract_name);
                     SymbolicExpression::literal_value(Value::Principal(PrincipalData::Contract(contract_identifier)))
@@ -89,7 +80,7 @@
                         SymbolicExpression::trait_reference(name, trait_reference.clone())
                     }  else {
                         return Err(ParseErrors::TraitReferenceUnknown(name.to_string()).into())
-                    }                    
+                    }
                 },
             };
             expr.id = pre_expr.id;
