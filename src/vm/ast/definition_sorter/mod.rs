use std::collections::{HashSet, HashMap};
use std::iter::FromIterator;
use vm::representations::{PreSymbolicExpression, ClarityName};
use vm::representations::PreSymbolicExpressionType::{AtomValue, Atom, List, Tuple, SugaredContractIdentifier, SugaredFieldIdentifier, TraitReference, FieldIdentifier};
use vm::functions::NativeFunctions;
use vm::functions::define::DefineFunctions;
use vm::ast::types::{ContractAST, BuildASTPass};
use vm::ast::errors::{ParseResult, ParseError, ParseErrors};
use vm::costs::{CostTracker, cost_functions};
use vm::types::{Value};

#[cfg(test)]
mod tests;

pub struct DefinitionSorter {
    graph: Graph,
    top_level_expressions_map: HashMap<ClarityName, TopLevelExpressionIndex>   
}

impl <'a> DefinitionSorter {

    fn new() -> Self {
        Self { 
            top_level_expressions_map: HashMap::new(),
            graph: Graph::new()
        }
    }

    pub fn run_pass<T: CostTracker>(contract_ast: &mut ContractAST, accounting: &mut T) -> ParseResult<()> {
        let mut pass = DefinitionSorter::new();
        pass.run(contract_ast, accounting)?;
        Ok(())
    }

    pub fn run<T: CostTracker>(&mut self, contract_ast: &mut ContractAST, accounting: &mut T) -> ParseResult<()> {
        let exprs = contract_ast.pre_expressions[..].to_vec();
        for (expr_index, expr) in exprs.iter().enumerate() {
            self.graph.add_node(expr_index);

            match self.find_expression_definition(expr) {
                Some((definition_name, atom_index, _)) => {
                    let tle = TopLevelExpressionIndex { expr_index, atom_index };
                    self.top_level_expressions_map.insert(definition_name, tle);
                },
                None => {}
            }
        }

        for (expr_index, expr) in exprs.iter().enumerate() {
            self.probe_for_dependencies(&expr, expr_index)?;
        }

        runtime_cost!(cost_functions::AST_CYCLE_DETECTION, accounting, self.graph.edges_count()?)?;

        let mut walker = GraphWalker::new();
        let sorted_indexes = walker.get_sorted_dependencies(&self.graph)?;
        
        if let Some(deps) = walker.get_cycling_dependencies(&self.graph, &sorted_indexes) {
            let mut deps_props = vec![];
            for i in deps.iter() {
                let exp = &contract_ast.pre_expressions[*i];
                if let Some(def) = self.find_expression_definition(&exp) {
                    deps_props.push(def);
                }
            }
            let functions_names = deps_props.iter().map(|i| i.0.to_string()).collect();

            let error = ParseError::new(ParseErrors::CircularReference(functions_names));
            return Err(error)
        }

        contract_ast.top_level_expression_sorting = Some(sorted_indexes);
        Ok(())
    }

    fn probe_for_dependencies(&mut self, expr: &PreSymbolicExpression, tle_index: usize) -> ParseResult<()> {
        match expr.pre_expr {
            Atom(ref name) => {
                if let Some(dep) = self.top_level_expressions_map.get(name) {
                    if dep.atom_index != expr.id {
                        self.graph.add_directed_edge(tle_index, dep.expr_index);
                    }
                }
                Ok(())
            },
            TraitReference(ref name) => { 
                if let Some(dep) = self.top_level_expressions_map.get(name) {
                    if dep.atom_index != expr.id {
                        self.graph.add_directed_edge(tle_index, dep.expr_index);
                    }
                }
                Ok(())
            },
            List(ref exprs) => {
                // Avoid looking for dependencies in tuples
<<<<<<< HEAD
                // TODO: Eliminate special handling of tuples as it is a separate expression type
=======
                // TODO: Eliminate special handling of tuples as it is a separate presymbolic expression type
>>>>>>> 655b1a62
                if let Some((function_name, function_args)) = exprs.split_first() {
                    if let Some(function_name) = function_name.match_atom() {
                        if let Some(define_function) = DefineFunctions::lookup_by_name(function_name) {
                            match define_function {
                                DefineFunctions::PersistedVariable | DefineFunctions::Constant  => {
                                    // Args: [(define-name-and-types), ...]: ignore 1st arg
                                    if function_args.len() > 1 {
                                        for expr in function_args[1..function_args.len()].into_iter() {
                                            self.probe_for_dependencies(expr, tle_index)?;
                                        }
                                    }
                                    return Ok(());
                                },
                                DefineFunctions::PublicFunction | DefineFunctions::PrivateFunction |
                                DefineFunctions::ReadOnlyFunction => {
                                    // Args: [(define-name-and-types), ...]
                                    if function_args.len() == 2 {
                                        self.probe_for_dependencies_in_define_args(&function_args[0], tle_index)?;
                                        self.probe_for_dependencies(&function_args[1], tle_index)?;
                                    } 
                                    return Ok(());
                                },
                                DefineFunctions::Map => {
                                    // Args: [name, tuple-key, tuple-value]: handle tuple-key and tuple-value as tuples
                                    if function_args.len() == 3 {
                                        self.probe_for_dependencies_in_tuple(&function_args[1], tle_index)?;
                                        self.probe_for_dependencies_in_tuple(&function_args[2], tle_index)?;
                                    }
                                    return Ok(());
                                },
                                DefineFunctions::Trait => {
                                    if function_args.len() != 2 {
                                        return Ok(())
                                    } 
                                    if let Some(trait_sig) = function_args[1].match_list() {
                                        for func_sig in trait_sig.iter() {
                                            if let Some(func_sig) = func_sig.match_list() {
                                                if func_sig.len() == 3 {
                                                    self.probe_for_dependencies(&func_sig[1], tle_index)?;
                                                    self.probe_for_dependencies(&func_sig[2], tle_index)?;
                                                }     
                                            }
                                        }
                                    }
                                    return Ok(())
                                },
                                DefineFunctions::ImplTrait | DefineFunctions::UseTrait => {
                                    return Ok(())
                                },
                                DefineFunctions::NonFungibleToken | DefineFunctions::FungibleToken => {
                                    return Ok(())
                                }
                            }
                        } else if let Some(native_function) = NativeFunctions::lookup_by_name(function_name) {
                            match native_function {
                                NativeFunctions::FetchEntry | NativeFunctions::DeleteEntry => {
                                    // Args: [map-name, tuple-predicate]: handle tuple-predicate as tuple
                                    if function_args.len() == 2 {
                                        self.probe_for_dependencies(&function_args[0], tle_index)?;
                                        self.probe_for_dependencies_in_tuple(&function_args[1], tle_index)?;
                                    }
                                    return Ok(());
                                }, 
                                NativeFunctions::SetEntry | NativeFunctions::InsertEntry => {
                                    // Args: [map-name, tuple-keys, tuple-values]: handle tuple-keys and tuple-values as tuples
                                    if function_args.len() == 3 {
                                        self.probe_for_dependencies(&function_args[0], tle_index)?;
                                        self.probe_for_dependencies_in_tuple(&function_args[1], tle_index)?;
                                        self.probe_for_dependencies_in_tuple(&function_args[2], tle_index)?;
                                    }
                                    return Ok(());
                                }, 
                                NativeFunctions::ContractCall => {
                                    // Args: [contract-name, function-name, ...]: ignore contract-name, function-name, handle rest
                                    if function_args.len() > 2 {
                                        for expr in function_args[2..].iter() {
                                            self.probe_for_dependencies(expr, tle_index)?;
                                        }
                                    }
                                    return Ok(());
                                },
                                NativeFunctions::FetchContractEntry => {
                                    // Args: [contract-name, map-name, tuple-predicate]: ignore contract-name, map-name, handle tuple-predicate as tuple
                                    if function_args.len() == 3 {
                                        self.probe_for_dependencies_in_tuple(&function_args[2], tle_index)?;
                                    }
                                    return Ok(());
                                }, 
                                NativeFunctions::Let => {
                                    // Args: [((name-1 value-1) (name-2 value-2)), ...]: handle 1st arg as a tuple
                                    if function_args.len() > 1 {
                                        self.probe_for_dependencies_in_tuple(&function_args[0], tle_index)?;
                                        for expr in function_args[1..function_args.len()].into_iter() {
                                            self.probe_for_dependencies(expr, tle_index)?;
                                        }
                                    }
                                    return Ok(());
                                }
                                NativeFunctions::Len => {
                                    // Args: buffer | list
                                    if function_args.len() == 1 {
                                        self.probe_for_dependencies(&function_args[0], tle_index)?;
                                    }
                                    return Ok(());
                                },
                                NativeFunctions::TupleGet => {
                                    // Args: [key-name, expr]: ignore key-name
                                    if function_args.len() == 2 {
                                        self.probe_for_dependencies(&function_args[1], tle_index)?;
                                    }
                                    return Ok(());
                                },
                                NativeFunctions::TupleCons => {
                                    // Args: [(key-name A), (key-name-2 B), ...]: handle as a tuple
                                    self.probe_for_dependencies_in_tuple_list(function_args, tle_index)?;
                                    return Ok(());
                                },
                                _ => {}
                            }
                        }
                    }
                }
                for expr in exprs.into_iter() {
                    self.probe_for_dependencies(expr, tle_index)?;
                }
                Ok(())
            },
            Tuple(ref exprs) => {
                self.probe_for_dependencies_in_tuple_list(exprs, tle_index)?;
                Ok(())
            },
            AtomValue(_) | FieldIdentifier(_) | SugaredContractIdentifier(_) | SugaredFieldIdentifier(_, _) => Ok(()),
        }
    }

    fn probe_for_dependencies_in_tuple_list(&mut self, tuples: &[PreSymbolicExpression], tle_index: usize) -> ParseResult<()> {
        for index in 0..tuples.len() {
            self.probe_for_dependencies_in_tuple(&tuples[index], tle_index)?;
        } 
        Ok(())
    }
    
    fn probe_for_dependencies_in_define_args(&mut self, expr: &PreSymbolicExpression, tle_index: usize) -> ParseResult<()> {
        if let Some(func_sig) = expr.match_list() {
            // Func definitions can look like:
            // 1. (define-public func_name body)
            // 2. (define-public (func_name (arg uint) ...) body)
            // The goal here is to traverse case 2, looking for trait references
            if let Some((_, args)) = func_sig.split_first() {
                for pair in args.into_iter() {
                    if let Some(pair) = pair.match_list() {
                        if pair.len() == 2 {
                            self.probe_for_dependencies(&pair[1], tle_index)?;
                        }
                    }
                }    
            }
        }
        Ok(())
    }

    fn probe_for_dependencies_in_tuple(&mut self, expr: &PreSymbolicExpression, tle_index: usize) -> ParseResult<()> {
        if let Some(tuple) = expr.match_list() {
            for pair in tuple.into_iter() {
                if let Some(pair) = pair.match_list() {
                    if pair.len() == 2 {
                        self.probe_for_dependencies(&pair[1], tle_index)?;
                    }
                }
            }
        }
        Ok(())
    }

    fn find_expression_definition<'b>(&mut self, exp: &'b PreSymbolicExpression) -> Option<(ClarityName, u64, &'b PreSymbolicExpression)> {
        let args = {
            let exp = exp.match_list()?;
            let (function_name, args) = exp.split_first()?;
            let function_name = function_name.match_atom()?;
            DefineFunctions::lookup_by_name(function_name)?;
            Some(args)
        }?;
        let defined_name = match args.get(0)?.match_list() {
            Some(list) => list.get(0)?,
            _ => &args[0]
        };
        let tle_name = defined_name.match_atom()?;
        Some((tle_name.clone(), defined_name.id, defined_name))
    }
}

pub struct TopLevelExpressionIndex {
    expr_index: usize,
    atom_index: u64
}

struct Graph {
    adjacency_list: Vec<Vec<usize>>
}

impl Graph {
    fn new() -> Self {
        Self { adjacency_list: Vec::new() }
    }

    fn add_node(&mut self, _expr_index: usize) {
        self.adjacency_list.push(vec![]);
    }

    fn add_directed_edge(&mut self, src_expr_index: usize, dst_expr_index: usize) {
        let list = self.adjacency_list.get_mut(src_expr_index).unwrap();
        list.push(dst_expr_index);
    }
    
    fn get_node_descendants(&self, expr_index: usize) -> Vec<usize> {
        self.adjacency_list[expr_index].clone()
    }

    fn has_node_descendants(&self, expr_index: usize) -> bool {
        self.adjacency_list[expr_index].len() > 0
    }

    fn nodes_count(&self) -> usize {
        self.adjacency_list.len()
    }

    fn edges_count(&self) -> ParseResult<u64> {
        let mut total: u64 = 0;
        for node in self.adjacency_list.iter() {
            total = total.checked_add(node.len() as u64)
                .ok_or_else(|| ParseErrors::CostOverflow)?;
        }
        Ok(total)
    }
}

struct GraphWalker {
    seen: HashSet<usize>,
}

impl GraphWalker {

    fn new() -> Self { Self { seen: HashSet::new() } }

    /// Depth-first search producing a post-order sort
    fn get_sorted_dependencies(&mut self, graph: &Graph) -> ParseResult<Vec<usize>> {
        let mut sorted_indexes = Vec::<usize>::new();
        for expr_index in 0..graph.nodes_count() {
            self.sort_dependencies_recursion(expr_index, graph, &mut sorted_indexes);
        }

        Ok(sorted_indexes)
    }

    fn sort_dependencies_recursion(&mut self, tle_index: usize, graph: &Graph, branch: &mut Vec<usize>) {
        if self.seen.contains(&tle_index) {
            return
        }

        self.seen.insert(tle_index);
        if let Some(list) = graph.adjacency_list.get(tle_index) {
            for neighbor in list.iter() {
                self.sort_dependencies_recursion(neighbor.clone(), graph, branch);
            }
        }
        branch.push(tle_index);
    }

    fn get_cycling_dependencies(&mut self, graph: &Graph, sorted_indexes: &Vec<usize>) -> Option<Vec<usize>> {
        let mut tainted: HashSet<usize> = HashSet::new();

        for node in sorted_indexes.iter() {
            let mut tainted_descendants_count = 0;
            let descendants = graph.get_node_descendants(*node);
            for descendant in descendants.iter() {
                if !graph.has_node_descendants(*descendant) || tainted.contains(descendant) {
                    tainted.insert(*descendant);
                    tainted_descendants_count += 1;
                }
            }
            if tainted_descendants_count == descendants.len() {
                tainted.insert(*node);
            }
        }

        if tainted.len() == sorted_indexes.len() {
            return None
        }

        let nodes = HashSet::from_iter(sorted_indexes.iter().cloned());
        let deps = nodes.difference(&tainted).map(|i| *i).collect();        
        Some(deps) 
    }
}
<|MERGE_RESOLUTION|>--- conflicted
+++ resolved
@@ -14,13 +14,13 @@
 
 pub struct DefinitionSorter {
     graph: Graph,
-    top_level_expressions_map: HashMap<ClarityName, TopLevelExpressionIndex>   
+    top_level_expressions_map: HashMap<ClarityName, TopLevelExpressionIndex>
 }
 
 impl <'a> DefinitionSorter {
 
     fn new() -> Self {
-        Self { 
+        Self {
             top_level_expressions_map: HashMap::new(),
             graph: Graph::new()
         }
@@ -54,7 +54,7 @@
 
         let mut walker = GraphWalker::new();
         let sorted_indexes = walker.get_sorted_dependencies(&self.graph)?;
-        
+
         if let Some(deps) = walker.get_cycling_dependencies(&self.graph, &sorted_indexes) {
             let mut deps_props = vec![];
             for i in deps.iter() {
@@ -83,7 +83,7 @@
                 }
                 Ok(())
             },
-            TraitReference(ref name) => { 
+            TraitReference(ref name) => {
                 if let Some(dep) = self.top_level_expressions_map.get(name) {
                     if dep.atom_index != expr.id {
                         self.graph.add_directed_edge(tle_index, dep.expr_index);
@@ -93,11 +93,7 @@
             },
             List(ref exprs) => {
                 // Avoid looking for dependencies in tuples
-<<<<<<< HEAD
-                // TODO: Eliminate special handling of tuples as it is a separate expression type
-=======
                 // TODO: Eliminate special handling of tuples as it is a separate presymbolic expression type
->>>>>>> 655b1a62
                 if let Some((function_name, function_args)) = exprs.split_first() {
                     if let Some(function_name) = function_name.match_atom() {
                         if let Some(define_function) = DefineFunctions::lookup_by_name(function_name) {
@@ -117,7 +113,7 @@
                                     if function_args.len() == 2 {
                                         self.probe_for_dependencies_in_define_args(&function_args[0], tle_index)?;
                                         self.probe_for_dependencies(&function_args[1], tle_index)?;
-                                    } 
+                                    }
                                     return Ok(());
                                 },
                                 DefineFunctions::Map => {
@@ -131,14 +127,14 @@
                                 DefineFunctions::Trait => {
                                     if function_args.len() != 2 {
                                         return Ok(())
-                                    } 
+                                    }
                                     if let Some(trait_sig) = function_args[1].match_list() {
                                         for func_sig in trait_sig.iter() {
                                             if let Some(func_sig) = func_sig.match_list() {
                                                 if func_sig.len() == 3 {
                                                     self.probe_for_dependencies(&func_sig[1], tle_index)?;
                                                     self.probe_for_dependencies(&func_sig[2], tle_index)?;
-                                                }     
+                                                }
                                             }
                                         }
                                     }
@@ -160,7 +156,7 @@
                                         self.probe_for_dependencies_in_tuple(&function_args[1], tle_index)?;
                                     }
                                     return Ok(());
-                                }, 
+                                },
                                 NativeFunctions::SetEntry | NativeFunctions::InsertEntry => {
                                     // Args: [map-name, tuple-keys, tuple-values]: handle tuple-keys and tuple-values as tuples
                                     if function_args.len() == 3 {
@@ -169,7 +165,7 @@
                                         self.probe_for_dependencies_in_tuple(&function_args[2], tle_index)?;
                                     }
                                     return Ok(());
-                                }, 
+                                },
                                 NativeFunctions::ContractCall => {
                                     // Args: [contract-name, function-name, ...]: ignore contract-name, function-name, handle rest
                                     if function_args.len() > 2 {
@@ -185,7 +181,7 @@
                                         self.probe_for_dependencies_in_tuple(&function_args[2], tle_index)?;
                                     }
                                     return Ok(());
-                                }, 
+                                },
                                 NativeFunctions::Let => {
                                     // Args: [((name-1 value-1) (name-2 value-2)), ...]: handle 1st arg as a tuple
                                     if function_args.len() > 1 {
@@ -236,10 +232,10 @@
     fn probe_for_dependencies_in_tuple_list(&mut self, tuples: &[PreSymbolicExpression], tle_index: usize) -> ParseResult<()> {
         for index in 0..tuples.len() {
             self.probe_for_dependencies_in_tuple(&tuples[index], tle_index)?;
-        } 
-        Ok(())
-    }
-    
+        }
+        Ok(())
+    }
+
     fn probe_for_dependencies_in_define_args(&mut self, expr: &PreSymbolicExpression, tle_index: usize) -> ParseResult<()> {
         if let Some(func_sig) = expr.match_list() {
             // Func definitions can look like:
@@ -253,7 +249,7 @@
                             self.probe_for_dependencies(&pair[1], tle_index)?;
                         }
                     }
-                }    
+                }
             }
         }
         Ok(())
@@ -311,7 +307,7 @@
         let list = self.adjacency_list.get_mut(src_expr_index).unwrap();
         list.push(dst_expr_index);
     }
-    
+
     fn get_node_descendants(&self, expr_index: usize) -> Vec<usize> {
         self.adjacency_list[expr_index].clone()
     }
@@ -388,7 +384,7 @@
         }
 
         let nodes = HashSet::from_iter(sorted_indexes.iter().cloned());
-        let deps = nodes.difference(&tainted).map(|i| *i).collect();        
-        Some(deps) 
-    }
-}
+        let deps = nodes.difference(&tainted).map(|i| *i).collect();
+        Some(deps)
+    }
+}