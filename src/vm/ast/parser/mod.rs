--- conflicted
+++ resolved
@@ -347,28 +347,6 @@
                 parse_stack.push((new_list, line_pos, column_pos, ParseContext::CollectTuple));
             },
             LexItem::RightCurly => {
-<<<<<<< HEAD
-                if let Some((value, start_line, start_column, expected_token)) = parse_stack.pop() {
-                    if let LexItem::RightCurly = expected_token {
-                        let pairs = value.chunks(2)
-                                         .map(|pair| pair.to_vec().into_boxed_slice())
-                                         .map(PreSymbolicExpression::list)
-                                         .collect::<Vec<_>>();
-                        let mut pre_expr = PreSymbolicExpression::tuple(pairs.into_boxed_slice());
-                        pre_expr.set_span(start_line, start_column, line_pos, column_pos);
-                        match parse_stack.last_mut() {
-                            None => {
-                                // no open lists on stack, add current to result.
-                                output_list.push(pre_expr)
-                            },
-                            Some((ref mut list, _, _, _)) => {
-                                list.push(pre_expr);
-                            }
-                        };
-                    } else {
-                        // FIX: Use ParseErrors::ClosingTupleLiteralExpected
-                        return Err(ParseError::new(ParseErrors::ClosingParenthesisExpected))
-=======
                 if let Some((value, start_line, start_column, parse_context)) = parse_stack.pop() {
                     match parse_context {
                         ParseContext::CollectTuple => {
@@ -386,7 +364,6 @@
                         ParseContext::CollectList => {
                             return Err(ParseError::new(ParseErrors::ClosingParenthesisExpected))
                         }
->>>>>>> 655b1a62
                     }
                 } else {
                     return Err(ParseError::new(ParseErrors::ClosingTupleLiteralUnexpected))
@@ -611,10 +588,6 @@
     fn test_parse_tuple_literal () {
       let input = "{id 1337}";
       let program = vec![ make_tuple(1, 1, 1, 9, Box::new([
-<<<<<<< HEAD
-                            make_list(0, 0, 0, 0, Box::new([
-=======
->>>>>>> 655b1a62
                               make_atom("id", 1, 2, 1, 3),
                               make_atom_value(Value::Int(1337), 1, 5, 1, 8)]))];
       let parsed = ast::parser::parse(&input);
