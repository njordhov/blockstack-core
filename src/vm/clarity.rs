--- conflicted
+++ resolved
@@ -347,11 +347,6 @@
             identifier, &mut contract_ast.expressions,
             &mut db, false, cost_track);
 
-<<<<<<< HEAD
-        let mut cost_track = contract_analysis.take_contract_cost_tracker();
-        // reset memory usage in cost_track -- this wipes out
-        //   the memory tracking used for the k-v wrapper / replay log 
-=======
         let (mut cost_track, result) = match result {
             Ok(mut contract_analysis) => {
                 let cost_track = contract_analysis.take_contract_cost_tracker();
@@ -362,7 +357,6 @@
             }
         };
 
->>>>>>> 8b4e410f
         cost_track.reset_memory();
         self.cost_track.replace(cost_track);
 
