--- conflicted
+++ resolved
@@ -4,13 +4,8 @@
 
 use std::convert::TryInto;
 use std::collections::{HashMap, BTreeMap};
-<<<<<<< HEAD
-use vm::representations::{SymbolicExpression, ClarityName};
+use vm::representations::{SymbolicExpression, ClarityName, depth_traverse};
 use vm::representations::SymbolicExpressionType::{AtomValue, Atom, List, Tuple, LiteralValue, TraitReference, Field};
-=======
-use vm::representations::{SymbolicExpression, ClarityName, depth_traverse};
-use vm::representations::SymbolicExpressionType::{AtomValue, Atom, List, LiteralValue, TraitReference, Field};
->>>>>>> 655b1a62
 use vm::types::{TypeSignature, TupleTypeSignature, FunctionArg,
                 FunctionType, FixedFunction, parse_name_type_pairs, Value, PrincipalData};
 use vm::types::signatures::{FunctionSignature};
@@ -73,12 +68,12 @@
         match command.run(contract_analysis) {
             Ok(_) => {
                 let cost_track = command.into_contract_analysis(contract_analysis);
-                contract_analysis.replace_contract_cost_tracker(cost_track);                
+                contract_analysis.replace_contract_cost_tracker(cost_track);
                 Ok(())
             },
             err => {
                 let TypeChecker { cost_track, .. } = command;
-                contract_analysis.replace_contract_cost_tracker(cost_track);                
+                contract_analysis.replace_contract_cost_tracker(cost_track);
                 err
             },
         }
@@ -354,7 +349,7 @@
         let mut function_context = context.extend()?;
         for (arg_name, arg_type) in args.iter() {
             self.contract_context.check_name_used(arg_name)?;
-            
+
             match arg_type {
                 TypeSignature::TraitReferenceType(trait_id) => {
                     function_context.add_trait_reference(&arg_name, &trait_id);
@@ -370,7 +365,7 @@
         match return_result {
             Err(e) => {
                 self.function_return_tracker = None;
-                return Err(e)            
+                return Err(e)
             },
             Ok(return_type) => {
                 let return_type = {
@@ -511,12 +506,12 @@
     }
 
     fn type_check_define_trait(&mut self, trait_name: &ClarityName, function_types: &[SymbolicExpression], _context: &mut TypingContext) -> CheckResult<(ClarityName, BTreeMap<ClarityName, FunctionSignature>)> {
-        
+
         let trait_signature = TypeSignature::parse_trait_type_repr(&function_types, &mut ())?;
 
         Ok((trait_name.clone(), trait_signature))
-    } 
-    
+    }
+
     // Checks if an expression is a _define_ expression, and if so, typechecks it. Otherwise, it returns Ok(None)
     fn try_type_check_define(&mut self, expression: &SymbolicExpression, context: &mut TypingContext) -> CheckResult<Option<()>> {
         if let Some(define_type) = DefineFunctionsParsed::try_parse(expression)? {
