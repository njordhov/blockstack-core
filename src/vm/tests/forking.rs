--- conflicted
+++ resolved
@@ -56,7 +56,7 @@
             let value = env.eval_read_only(&c, &command).unwrap();
             assert_eq!(value, Value::Int(expected_value));
         }
-        
+
         owned_env.execute_transaction(p1, c, to_exec, &vec![])
             .map(|(x, _)| x)
     }
@@ -91,11 +91,7 @@
             "(define-map datum ((id bool)) ((value int)))
 
              (define-public (flip)
-<<<<<<< HEAD
-               (let ((current (default-to (get value (map-get?! datum ((id 'true)))) 0)))
-=======
                (let ((current (default-to (get value (map-get?! datum {id 'true})) 0)))
->>>>>>> 655b1a62
                  (map-set datum {id 'true} (if (is-eq 1 current) 0 1))
                  (ok current)))";
 
@@ -218,7 +214,7 @@
     }
 
     marf_kv.test_commit();
-    
+
 }
 
 fn initialize_contract(owned_env: &mut OwnedEnvironment) {
@@ -261,7 +257,7 @@
     {
         let mut env = owned_env.get_exec_environment(None);
         let command = format!("(get-balance {})", p1_str);
-        let balance = env.eval_read_only(&contract_identifier, 
+        let balance = env.eval_read_only(&contract_identifier,
                                          &command).unwrap();
         let expected = if expect_success {
             10
@@ -272,7 +268,7 @@
     }
 
     let (result, _) = owned_env.execute_transaction(Value::Principal(PrincipalData::Standard(p1_address)),
-                                                    contract_identifier, 
+                                                    contract_identifier,
                                                     "destroy",
                                                     &symbols_from_values(vec![Value::UInt(10)])).unwrap();
 
@@ -281,4 +277,4 @@
     } else {
         assert!(is_err_code(&result, 30))
     }
-}
+}